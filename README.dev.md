--- conflicted
+++ resolved
@@ -229,12 +229,8 @@
 The documentation can be built locally using:
 
 ```bash
-<<<<<<< HEAD
-pip install mkdocs-material mkdocs-include-markdown-plugin
+pip install -r requirements.docs.txt
 cargo dev generate-all
-=======
-pip install -r requirements.docs.txt
->>>>>>> 8ca157f8
 mkdocs serve
 ```
 
