--- conflicted
+++ resolved
@@ -827,24 +827,6 @@
             .parse(transformed.source_text(), None)
             .context("Failed to parse")?;
 
-<<<<<<< HEAD
-        let root = tree.root_node();
-        for node in once(root).chain(root.descendants()) {
-            if let Some(rules) = ast_entrypoints.get(node.kind()) {
-                for rule in rules {
-                    if let Some(violation) = rule.check(settings, &node, &transformed) {
-                        for v in violation {
-                            violations.push(v);
-                        }
-                    }
-                }
-            }
-            match gather_allow_comments(&node, file, rules) {
-                Ok(mut allow_rules) => allow_comments.append(&mut allow_rules),
-                Err(mut violation) => violations.append(&mut violation),
-            };
-        }
-=======
         // Map row and column locations to byte slices (lazily).
         let locator = Locator::new(transformed.source_text());
 
@@ -858,7 +840,6 @@
             settings,
             &tree,
         );
->>>>>>> 01cf9e8f
 
         if iterations == 0 {
             is_valid_syntax = !tree.root_node().has_error();
