--- conflicted
+++ resolved
@@ -100,17 +100,15 @@
     #[arg(long, value_enum, env = "FORTITUDE_OUTPUT_FORMAT")]
     pub output_format: Option<OutputFormat>,
 
-<<<<<<< HEAD
-    /// Progress bar settings.
-    /// Options are "off" (default), "ascii", and "fancy"
-    #[arg(long, value_enum)]
-    pub progress_bar: Option<ProgressBar>,
-=======
     /// Enable preview mode; checks will include unstable rules and fixes.
     /// Use `--no-preview` to disable.
     #[arg(long, overrides_with("no_preview"))]
     pub preview: Option<bool>,
     #[clap(long, overrides_with("preview"), hide = true)]
     pub no_preview: Option<bool>,
->>>>>>> af906167
+
+    /// Progress bar settings.
+    /// Options are "off" (default), "ascii", and "fancy"
+    #[arg(long, value_enum)]
+    pub progress_bar: Option<ProgressBar>,
 }